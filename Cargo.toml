--- conflicted
+++ resolved
@@ -26,15 +26,9 @@
 num-integer = "0.1.42"
 num-traits = "0.2.11"
 num-derive = "0.3.0"
-<<<<<<< HEAD
+tokio = { version = "0.2.16", features = ["tcp"], optional = true }
 torut = "0.1.2"
-=======
-tokio = { version = "0.2.16", features = ["tcp"], optional = true }
-# Move on using "0.1.2" once <https://github.com/teawithsand/torut/pull/1> will
-# be merged and the new version of `torut` crate will be published
-torut = { git = "https://github.com/LNP-BP/torut", branch = "fix-torkey", optional = true }
 log = { version = "~0.4", features = ["max_level_trace", "release_max_level_debug"], optional = true }
->>>>>>> 4dc7b364
 
 [features]
 default = []
